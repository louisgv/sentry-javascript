--- conflicted
+++ resolved
@@ -162,7 +162,6 @@
               server: isServer,
             },
           },
-<<<<<<< HEAD
         ],
       });
     }
@@ -208,16 +207,6 @@
               pagesDir: pagesDirPath,
               pageExtensionRegex,
               excludeServerRoutes: userSentryOptions.excludeServerRoutes,
-=======
-          use: [
-            {
-              loader: path.resolve(__dirname, 'loaders', 'wrappingLoader.js'),
-              options: {
-                pagesDir: pagesDirPath,
-                pageExtensionRegex,
-                excludeServerRoutes: userSentryOptions.excludeServerRoutes,
-              },
->>>>>>> 3aed9a7b
             },
           },
         ],
